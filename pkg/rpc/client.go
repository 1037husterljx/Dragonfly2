--- conflicted
+++ resolved
@@ -25,14 +25,7 @@
 	"google.golang.org/grpc"
 	"google.golang.org/grpc/keepalive"
 
-<<<<<<< HEAD
-	"d7y.io/dragonfly/v2/pkg/basic/dfnet"
-=======
-	"d7y.io/dragonfly/v2/internal/dferrors"
-	logger "d7y.io/dragonfly/v2/internal/dflog"
 	"d7y.io/dragonfly/v2/internal/dfnet"
-	"d7y.io/dragonfly/v2/pkg/rpc/base"
->>>>>>> 344ed8a3
 )
 
 const (
@@ -163,45 +156,9 @@
 	return grpc.DialContext(ctx, target, opts...)
 }
 
-<<<<<<< HEAD
 func (conn *Connection) Close() error {
 	conn.cancel()
 	return nil
-=======
-// TryMigrate migrate key to another hash node other than exclusiveNodes
-// preNode node before the migration
-func (conn *Connection) TryMigrate(key string, cause error, exclusiveNodes []string) (preNode string, err error) {
-	logger.GrpcLogger.With("conn", conn.name).Infof("start try migrate server node for key %s, cause err: %v", key, cause)
-	if status.Code(cause) == codes.DeadlineExceeded || status.Code(cause) == codes.Canceled {
-		logger.GrpcLogger.With("conn", conn.name).Infof("migrate server node for key %s failed, cause err: %v", key, cause)
-		return "", cause
-	}
-	// TODO recover findCandidateClientConn error
-	if e, ok := cause.(*dferrors.DfError); ok {
-		if e.Code != base.Code_ResourceLacked {
-			return "", cause
-		}
-	}
-	currentNode := ""
-	conn.rwMutex.RLock()
-	if node, ok := conn.key2NodeMap.Load(key); ok {
-		currentNode = node.(string)
-		preNode = currentNode
-		exclusiveNodes = append(exclusiveNodes, preNode)
-	}
-	conn.rwMutex.RUnlock()
-	conn.rwMutex.Lock()
-	defer conn.rwMutex.Unlock()
-	client, err := conn.findCandidateClientConn(key, sets.NewString(exclusiveNodes...))
-	if err != nil {
-		return "", errors.Wrapf(err, "find candidate client conn for hash key %s", key)
-	}
-	logger.GrpcLogger.With("conn", conn.name).Infof("successfully migrate hash key %s from server node %s to %s", key, currentNode, client.node)
-	conn.key2NodeMap.Store(key, client.node)
-	conn.node2ClientMap.Store(client.node, client.Ref)
-	conn.accessNodeMap.Store(client.node, time.Now())
-	return
->>>>>>> 344ed8a3
 }
 
 func (conn *Connection) UpdateState(addrs []dfnet.NetAddr) {
@@ -224,5 +181,4 @@
 			resolver.UpdateAddrs(addrs)
 		}
 	}
-
 }