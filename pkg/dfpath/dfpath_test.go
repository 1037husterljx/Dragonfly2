/*
 *     Copyright 2020 The Dragonfly Authors
 *
 * Licensed under the Apache License, Version 2.0 (the "License");
 * you may not use this file except in compliance with the License.
 * You may obtain a copy of the License at
 *
 *      http://www.apache.org/licenses/LICENSE-2.0
 *
 * Unless required by applicable law or agreed to in writing, software
 * distributed under the License is distributed on an "AS IS" BASIS,
 * WITHOUT WARRANTIES OR CONDITIONS OF ANY KIND, either express or implied.
 * See the License for the specific language governing permissions and
 * limitations under the License.
 */

package dfpath

import (
	"path/filepath"
	"sync"
	"testing"

	"github.com/hashicorp/go-multierror"
	"github.com/stretchr/testify/assert"
)

func TestNew(t *testing.T) {
	tests := []struct {
		name    string
		options []Option
		expect  func(t *testing.T, options []Option)
	}{
		{
			name:    "new dfpath failed",
			options: []Option{WithLogDir("")},
			expect: func(t *testing.T, options []Option) {
				assert := assert.New(t)
				_, err := New(options...)
				assert.Error(err)
			},
		},
		{
			name: "new dfpath",
			expect: func(t *testing.T, options []Option) {
				assert := assert.New(t)
				cache.Once = sync.Once{}
				cache.err = &multierror.Error{}
				d, err := New(options...)
				assert.NoError(err)
				assert.Equal(d.WorkHome(), DefaultWorkHome)
				assert.Equal(d.CacheDir(), "")
				assert.Equal(d.LogDir(), DefaultLogDir)
				assert.Equal(d.DataDir(), "")
				assert.Equal(d.PluginDir(), DefaultPluginDir)
			},
		},
		{
			name:    "new dfpath by workHome",
			options: []Option{WithWorkHome("foo")},
			expect: func(t *testing.T, options []Option) {
				assert := assert.New(t)
				cache.Once = sync.Once{}
				cache.err = &multierror.Error{}
				d, err := New(options...)
				assert.NoError(err)
				assert.Equal(d.WorkHome(), "foo")
<<<<<<< HEAD
				assert.Equal(d.CacheDir(), filepath.Join("foo", "cache"))
				assert.Equal(d.LogDir(), filepath.Join("foo", "logs"))
				assert.Equal(d.DataDir(), filepath.Join("foo", "data"))
=======
				assert.Equal(d.CacheDir(), "")
				assert.Equal(d.LogDir(), DefaultLogDir)
				assert.Equal(d.DataDir(), "")
				assert.Equal(d.PluginDir(), DefaultPluginDir)
>>>>>>> 33dd1636
			},
		},
		{
			name:    "new dfpath by cacheDir",
			options: []Option{WithCacheDir("foo")},
			expect: func(t *testing.T, options []Option) {
				assert := assert.New(t)
				cache.Once = sync.Once{}
				cache.err = &multierror.Error{}
				d, err := New(options...)
				assert.NoError(err)
				assert.Equal(d.WorkHome(), DefaultWorkHome)
				assert.Equal(d.CacheDir(), "foo")
				assert.Equal(d.LogDir(), DefaultLogDir)
				assert.Equal(d.DataDir(), "")
				assert.Equal(d.PluginDir(), DefaultPluginDir)
			},
		},
		{
			name:    "new dfpath by logDir",
			options: []Option{WithLogDir("foo")},
			expect: func(t *testing.T, options []Option) {
				assert := assert.New(t)
				cache.Once = sync.Once{}
				cache.err = &multierror.Error{}
				d, err := New(options...)
				assert.NoError(err)
				assert.Equal(d.WorkHome(), DefaultWorkHome)
				assert.Equal(d.CacheDir(), "")
				assert.Equal(d.LogDir(), "foo")
				assert.Equal(d.DataDir(), "")
				assert.Equal(d.PluginDir(), DefaultPluginDir)
			},
		},
		{
			name:    "new dfpath by pluginDir",
			options: []Option{WithPluginDir("foo")},
			expect: func(t *testing.T, options []Option) {
				assert := assert.New(t)
				cache.Once = sync.Once{}
				cache.err = &multierror.Error{}
				d, err := New(options...)
				assert.NoError(err)
				assert.Equal(d.WorkHome(), DefaultWorkHome)
				assert.Equal(d.CacheDir(), "")
				assert.Equal(d.LogDir(), DefaultLogDir)
				assert.Equal(d.DataDir(), "")
				assert.Equal(d.PluginDir(), "foo")
			},
		},
	}

	for _, tc := range tests {
		t.Run(tc.name, func(t *testing.T) {
			tc.expect(t, tc.options)
		})
	}
}<|MERGE_RESOLUTION|>--- conflicted
+++ resolved
@@ -65,16 +65,11 @@
 				d, err := New(options...)
 				assert.NoError(err)
 				assert.Equal(d.WorkHome(), "foo")
-<<<<<<< HEAD
 				assert.Equal(d.CacheDir(), filepath.Join("foo", "cache"))
 				assert.Equal(d.LogDir(), filepath.Join("foo", "logs"))
 				assert.Equal(d.DataDir(), filepath.Join("foo", "data"))
-=======
-				assert.Equal(d.CacheDir(), "")
-				assert.Equal(d.LogDir(), DefaultLogDir)
-				assert.Equal(d.DataDir(), "")
-				assert.Equal(d.PluginDir(), DefaultPluginDir)
->>>>>>> 33dd1636
+				assert.Equal(d.PluginDir(), filepath.Join("foo", "plugins"))
+
 			},
 		},
 		{
