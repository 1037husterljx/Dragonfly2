--- conflicted
+++ resolved
@@ -86,16 +86,15 @@
 	CmdDelete = "delete"
 )
 
-<<<<<<< HEAD
 const (
 	ManagerSelectStrategyManagerReady   = "managerReady"
 	ManagerSelectStrategySchedulerReady = "schedulerReady"
-=======
+)
+
 // Service defalut port of listening.
 const (
 	DefaultEndPort                = 65535
 	DefaultPeerStartPort          = 65000
 	DefaultUploadStartPort        = 65002
 	DefaultObjectStorageStartPort = 65004
->>>>>>> 902d4a18
 )