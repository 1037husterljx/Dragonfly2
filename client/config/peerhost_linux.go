--- conflicted
+++ resolved
@@ -31,6 +31,7 @@
 	"d7y.io/dragonfly/v2/pkg/dfnet"
 	"d7y.io/dragonfly/v2/pkg/net/fqdn"
 	"d7y.io/dragonfly/v2/pkg/net/ip"
+	"d7y.io/dragonfly/v2/pkg/net/sn"
 )
 
 var peerHostConfig = DaemonOption{
@@ -62,12 +63,8 @@
 	Host: HostOption{
 		Hostname:       fqdn.FQDNHostname,
 		ListenIP:       "0.0.0.0",
-<<<<<<< HEAD
-		AdvertiseIP:    iputils.IPv4,
-		SN:             hostutils.SN,
-=======
+		SN:             sn.SN,
 		AdvertiseIP:    ip.IPv4,
->>>>>>> db4995b1
 		SecurityDomain: "",
 		Location:       "",
 		IDC:            "",
